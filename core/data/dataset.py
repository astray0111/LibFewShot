# -*- coding: utf-8 -*-
import csv
import os
import pickle

from PIL import Image
from torch.utils.data import Dataset


def pil_loader(path):
    # open path as file to avoid ResourceWarning
    # (https://github.com/python-pillow/Pillow/issues/835)
    with open(path, "rb") as f:
        with Image.open(f) as img:
            return img.convert("RGB")


def accimage_loader(path):
    import accimage

    try:
        return accimage.Image(path)
    except IOError:
        # potentially a decoding problem, fall back to PIL.Image
        return pil_loader(path)


def gray_loader(path):
    with open(path, "rb") as f:
        with Image.open(f) as img:
            return img.convert("P")


def default_loader(path):
    from torchvision import get_image_backend

    if get_image_backend() == "accimage":
        return accimage_loader(path)
    else:
        return pil_loader(path)


class GeneralDataset(Dataset):
    """
    A general dataset class.
    """

    def __init__(
        self,
        data_root="",
        mode="train",
        loader=default_loader,
        use_memory=True,
        trfms=None,
    ):
        """Initializing `GeneralDataset`.

        Args:
            data_root (str, optional): A CSV file with (file_name, label) records. Defaults to "".
            mode (str, optional): model mode in train/test/val. Defaults to "train".
            loader (fn, optional): specific which loader to use(see line 10-40 in this file). Defaults to default_loader.
            use_memory (bool, optional): option to use memory cache to accelerate reading. Defaults to True.
            trfms (list, optional): A transform list (in LFS, its useless). Defaults to None.
        """
        super(GeneralDataset, self).__init__()
        assert mode in ["train", "val", "test"]

        self.data_root = data_root
        self.mode = mode
        self.loader = loader
        self.use_memory = use_memory
        self.trfms = trfms

        if use_memory:
            cache_path = os.path.join(data_root, "{}.pth".format(mode))
            (
                self.data_list,
                self.label_list,
                self.class_label_dict,
            ) = self._load_cache(cache_path)
        else:
            (
                self.data_list,
                self.label_list,
                self.class_label_dict,
            ) = self._generate_data_list()

        self.label_num = len(self.class_label_dict)
        self.length = len(self.data_list)

<<<<<<< HEAD
        print("load {} {} image with {} label.".format(self.length, mode, self.label_num))
=======
        print("load {} image with {} label.".format(self.length, self.label_num))
>>>>>>> 0f35ca33

    def _generate_data_list(self):
        """Parse a CSV file to a data list(image_name), a label list(corresponding to the data list) and a class-label dict.

        Returns:
            tuple: A tuple of (data list, label list, class-label dict)
        """
        meta_csv = os.path.join(self.data_root, "{}.csv".format(self.mode))

        data_list = []
        label_list = []
        class_label_dict = dict()
        with open(meta_csv) as f_csv:
            f_train = csv.reader(f_csv, delimiter=",")
            for row in f_train:
                if f_train.line_num == 1:
                    continue
                image_name, image_class = row
                if image_class not in class_label_dict:
                    class_label_dict[image_class] = len(class_label_dict)
                image_label = class_label_dict[image_class]
                data_list.append(image_name)
                label_list.append(image_label)

        return data_list, label_list, class_label_dict

    def _load_cache(self, cache_path):
        """Load a pickle cache from saved file.(when use_memory option is True)

        Args:
            cache_path (str): The path to the pickle file.

        Returns:
            tuple: A tuple of (data list, label list, class-label dict)
        """
        if os.path.exists(cache_path):
<<<<<<< HEAD
            # FIXME logger will conflit with DDP dataloader
=======
>>>>>>> 0f35ca33
            print("load cache from {}...".format(cache_path))
            with open(cache_path, "rb") as fin:
                data_list, label_list, class_label_dict = pickle.load(fin)
        else:
<<<<<<< HEAD
            # FIXME logger will conflit with DDP dataloader
=======
>>>>>>> 0f35ca33
            print("dump the cache to {}, please wait...".format(cache_path))
            data_list, label_list, class_label_dict = self._save_cache(cache_path)

        return data_list, label_list, class_label_dict

    def _save_cache(self, cache_path):
        """Save a pickle cache to the disk.

        Args:
            cache_path (str): The path to the pickle file.

        Returns:
            tuple: A tuple of (data list, label list, class-label dict)
        """
        data_list, label_list, class_label_dict = self._generate_data_list()
        data_list = [
            self.loader(os.path.join(self.data_root, "images", path)) for path in data_list
        ]

        with open(cache_path, "wb") as fout:
            pickle.dump((data_list, label_list, class_label_dict), fout)
        return data_list, label_list, class_label_dict

    def __len__(self):
        return self.length

    def __getitem__(self, idx):
        """Return a PyTorch like dataset item of (data, label) tuple.

        Args:
            idx (int): The __getitem__ id.

        Returns:
            tuple: A tuple of (image, label)
        """
        if self.use_memory:
            data = self.data_list[idx]
        else:
            image_name = self.data_list[idx]
            image_path = os.path.join(self.data_root, "images", image_name)
            data = self.loader(image_path)

        if self.trfms is not None:
            data = self.trfms(data)
        label = self.label_list[idx]

        return data, label<|MERGE_RESOLUTION|>--- conflicted
+++ resolved
@@ -88,11 +88,7 @@
         self.label_num = len(self.class_label_dict)
         self.length = len(self.data_list)
 
-<<<<<<< HEAD
         print("load {} {} image with {} label.".format(self.length, mode, self.label_num))
-=======
-        print("load {} image with {} label.".format(self.length, self.label_num))
->>>>>>> 0f35ca33
 
     def _generate_data_list(self):
         """Parse a CSV file to a data list(image_name), a label list(corresponding to the data list) and a class-label dict.
@@ -129,18 +125,10 @@
             tuple: A tuple of (data list, label list, class-label dict)
         """
         if os.path.exists(cache_path):
-<<<<<<< HEAD
-            # FIXME logger will conflit with DDP dataloader
-=======
->>>>>>> 0f35ca33
             print("load cache from {}...".format(cache_path))
             with open(cache_path, "rb") as fin:
                 data_list, label_list, class_label_dict = pickle.load(fin)
         else:
-<<<<<<< HEAD
-            # FIXME logger will conflit with DDP dataloader
-=======
->>>>>>> 0f35ca33
             print("dump the cache to {}, please wait...".format(cache_path))
             data_list, label_list, class_label_dict = self._save_cache(cache_path)
 
